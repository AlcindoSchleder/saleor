from django.core.mail import send_mail
from unidecode import unidecode
import re

from django.utils.safestring import mark_safe
from django.contrib.auth.hashers import (check_password, make_password,
                                         is_password_usable)
from django.contrib.auth.models import BaseUserManager
from django.db import models
from django.utils.translation import ugettext_lazy
from django.utils import timezone
from saleor.countries import COUNTRY_CHOICES


<<<<<<< HEAD
class AddressBook(models.Model):

    user = models.ForeignKey('User', related_name='+')
    address = models.ForeignKey('Address', related_name='+')
    alias = models.CharField(
        ugettext_lazy('short alias'),
        max_length=30, default=ugettext_lazy('Home'),
        help_text=ugettext_lazy(
            'User-defined alias which identifies this address'))

=======
class Address(models.Model):
    user = models.ForeignKey('User', related_name='addressbook')
    alias = models.CharField(
        _('short alias'), max_length=30, default=_('Home'),
        help_text=_('User-defined alias which identifies this address'))
    first_name = models.CharField(_('first name'),
                                  max_length=256, blank=True)
    last_name = models.CharField(_('last name'),
                                 max_length=256, blank=True)
    company_name = models.CharField(_('company name'), max_length=256,
                                    blank=True)
    street_address_1 = models.CharField(_('street address 1'), max_length=256)
    street_address_2 = models.CharField(_('street address 2'), max_length=256,
                                        blank=True)
    city = models.CharField(_('city'), max_length=256)
    postal_code = models.CharField(_('postal code'), max_length=20)
    country = models.CharField(_('country'), choices=COUNTRY_CHOICES,
                               max_length=2)
    country_area = models.CharField(_('country administrative area'),
                                    max_length=128, blank=True)
    phone = models.CharField(_('phone number'), max_length=30, blank=True)

>>>>>>> faa9ada2
    class Meta:
        unique_together = ('user', 'alias')

    def __unicode__(self):
        return self.alias

    @models.permalink
    def get_absolute_url(self):
        return ('profile:address-edit',
                (),
                {'slug': self.get_slug(), 'pk': self.id})

    def get_slug(self):
        value = unidecode(self.alias)
        value = re.sub(r'[^\w\s-]', '', value).strip().lower()

        return mark_safe(re.sub(r'[-\s]+', '-', value))


class Address(models.Model):

    first_name = models.CharField(
        ugettext_lazy('first name'), max_length=256, blank=True)
    last_name = models.CharField(
        ugettext_lazy('last name'), max_length=256, blank=True)
    company_name = models.CharField(
        ugettext_lazy('company name'), max_length=256, blank=True)
    street_address_1 = models.CharField(
        ugettext_lazy('street address 1'), max_length=256)
    street_address_2 = models.CharField(
        ugettext_lazy('street address 2'), max_length=256, blank=True)
    city = models.CharField(ugettext_lazy('city'), max_length=256)
    postal_code = models.CharField(ugettext_lazy('postal code'), max_length=20)
    country = models.CharField(
        ugettext_lazy('country'), choices=COUNTRY_CHOICES, max_length=2)
    country_area = models.CharField(
        ugettext_lazy('country administrative area'), max_length=128)
    phone = models.CharField(
        ugettext_lazy('phone number'), max_length=30, blank=True)

    def __unicode__(self):
        return u'%s %s' % (self.first_name, self.last_name)

    def __repr__(self):
        return ('Address(first_name=%r, last_name=%r, company_name=%r, '
                'street_address_1=%r, street_address_2=%r, city=%r, '
                'postal_code=%r, country=%r, country_area=%r, phone=%r)' % (
                 self.first_name, self.last_name, self.company_name,
                 self.street_address_1, self.street_address_2, self.city,
                 self.postal_code, self.country, self.country_area,
                 self.phone))


class UserManager(BaseUserManager):

    def create_user(self, email, password=None, is_staff=False,
                    is_active=True, **extra_fields):
        '''
        Creates and saves a User with the given username, email and password.
        '''
        now = timezone.now()
        email = UserManager.normalize_email(email)
        user = self.model(email=email, is_active=is_active, is_staff=is_staff,
                          last_login=now, date_joined=now, **extra_fields)

        user.set_password(password)
        user.save()
        return user

    def create_superuser(self, email, password=None, **extra_fields):
        return self.create_user(email, password, is_staff=True, **extra_fields)


class User(models.Model):
    email = models.EmailField(unique=True)
<<<<<<< HEAD
    addresses = models.ManyToManyField(Address, through=AddressBook)

    is_staff = models.BooleanField(
        ugettext_lazy('staff status'), default=False)
    is_active = models.BooleanField(ugettext_lazy('active'), default=False)
    password = models.CharField(
        ugettext_lazy('password'), max_length=128, editable=False)
    date_joined = models.DateTimeField(
        ugettext_lazy('date joined'), default=timezone.now, editable=False)
    last_login = models.DateTimeField(
        ugettext_lazy('last login'), default=timezone.now, editable=False)
    default_shipping_address = models.ForeignKey(
        AddressBook, related_name='+', null=True, blank=True)
    default_billing_address = models.ForeignKey(
        AddressBook, related_name='+', null=True, blank=True)
=======

    is_staff = models.BooleanField(_('staff status'), default=False)
    is_active = models.BooleanField(_('active'), default=False)
    password = models.CharField(
        _('password'), max_length=128, editable=False, default='')
    date_joined = models.DateTimeField(_('date joined'), default=timezone.now,
                                       editable=False)
    last_login = models.DateTimeField(_('last login'), default=timezone.now,
                                      editable=False)
    default_shipping_address = models.ForeignKey(
        Address, related_name='+', null=True, blank=True,
        on_delete=models.SET_NULL)
    default_billing_address = models.ForeignKey(
        Address, related_name='+', null=True, blank=True,
        on_delete=models.SET_NULL)
>>>>>>> faa9ada2

    USERNAME_FIELD = 'email'

    REQUIRED_FIELDS = []

    objects = UserManager()

    def __unicode__(self):
        return self.get_username()

    def natural_key(self):
        return (self.get_username(),)

    def get_full_name(self):
        return self.email

    def get_short_name(self):
        return self.email

    def has_perm(self, *_args, **_kwargs):
        return True

    def has_perms(self, *_args, **_kwargs):
        return True

    def has_module_perms(self, _app_label):
        return True

    def get_username(self):
        'Return the identifying username for this User'
        return self.email

    def is_anonymous(self):
        return False

    def is_authenticated(self):
        return True

    def set_password(self, raw_password):
        self.password = make_password(raw_password)

    def check_password(self, raw_password):
        def setter(raw_password):
            self.set_password(raw_password)
            self.save(update_fields=['password'])
        return check_password(raw_password, self.password, setter)

    def set_unusable_password(self):
        self.password = make_password(None)

    def has_usable_password(self):
        return is_password_usable(self.password)

    def email_user(self, subject, message, from_email=None):
        """
        Sends an email to this User.
        """
        send_mail(subject, message, from_email, [self.email])<|MERGE_RESOLUTION|>--- conflicted
+++ resolved
@@ -12,7 +12,6 @@
 from saleor.countries import COUNTRY_CHOICES
 
 
-<<<<<<< HEAD
 class AddressBook(models.Model):
 
     user = models.ForeignKey('User', related_name='+')
@@ -23,30 +22,6 @@
         help_text=ugettext_lazy(
             'User-defined alias which identifies this address'))
 
-=======
-class Address(models.Model):
-    user = models.ForeignKey('User', related_name='addressbook')
-    alias = models.CharField(
-        _('short alias'), max_length=30, default=_('Home'),
-        help_text=_('User-defined alias which identifies this address'))
-    first_name = models.CharField(_('first name'),
-                                  max_length=256, blank=True)
-    last_name = models.CharField(_('last name'),
-                                 max_length=256, blank=True)
-    company_name = models.CharField(_('company name'), max_length=256,
-                                    blank=True)
-    street_address_1 = models.CharField(_('street address 1'), max_length=256)
-    street_address_2 = models.CharField(_('street address 2'), max_length=256,
-                                        blank=True)
-    city = models.CharField(_('city'), max_length=256)
-    postal_code = models.CharField(_('postal code'), max_length=20)
-    country = models.CharField(_('country'), choices=COUNTRY_CHOICES,
-                               max_length=2)
-    country_area = models.CharField(_('country administrative area'),
-                                    max_length=128, blank=True)
-    phone = models.CharField(_('phone number'), max_length=30, blank=True)
-
->>>>>>> faa9ada2
     class Meta:
         unique_together = ('user', 'alias')
 
@@ -94,10 +69,10 @@
         return ('Address(first_name=%r, last_name=%r, company_name=%r, '
                 'street_address_1=%r, street_address_2=%r, city=%r, '
                 'postal_code=%r, country=%r, country_area=%r, phone=%r)' % (
-                 self.first_name, self.last_name, self.company_name,
-                 self.street_address_1, self.street_address_2, self.city,
-                 self.postal_code, self.country, self.country_area,
-                 self.phone))
+                self.first_name, self.last_name, self.company_name,
+                self.street_address_1, self.street_address_2, self.city,
+                self.postal_code, self.country, self.country_area,
+                self.phone))
 
 
 class UserManager(BaseUserManager):
@@ -122,7 +97,7 @@
 
 class User(models.Model):
     email = models.EmailField(unique=True)
-<<<<<<< HEAD
+
     addresses = models.ManyToManyField(Address, through=AddressBook)
 
     is_staff = models.BooleanField(
@@ -135,26 +110,11 @@
     last_login = models.DateTimeField(
         ugettext_lazy('last login'), default=timezone.now, editable=False)
     default_shipping_address = models.ForeignKey(
-        AddressBook, related_name='+', null=True, blank=True)
-    default_billing_address = models.ForeignKey(
-        AddressBook, related_name='+', null=True, blank=True)
-=======
-
-    is_staff = models.BooleanField(_('staff status'), default=False)
-    is_active = models.BooleanField(_('active'), default=False)
-    password = models.CharField(
-        _('password'), max_length=128, editable=False, default='')
-    date_joined = models.DateTimeField(_('date joined'), default=timezone.now,
-                                       editable=False)
-    last_login = models.DateTimeField(_('last login'), default=timezone.now,
-                                      editable=False)
-    default_shipping_address = models.ForeignKey(
-        Address, related_name='+', null=True, blank=True,
+        AddressBook, related_name='+', null=True, blank=True,
         on_delete=models.SET_NULL)
     default_billing_address = models.ForeignKey(
-        Address, related_name='+', null=True, blank=True,
+        AddressBook, related_name='+', null=True, blank=True,
         on_delete=models.SET_NULL)
->>>>>>> faa9ada2
 
     USERNAME_FIELD = 'email'
 
